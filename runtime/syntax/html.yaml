filetype: html

detect:
    filename: "\\.htm[l]?$"

rules:
<<<<<<< HEAD
    - error: "<[^!].*?>"
    - symbol.tag: "(?i)<[/]?(a(bbr|cronym|ddress|pplet|rea|rticle|side|udio)?|b(ase(font)?|d(i|o)|ig|lockquote|r)?|ca(nvas|ption)|center|cite|co(de|l|lgroup)|d(ata(list)?|d|el|etails|fn|ialog|ir|l|t)|em(bed)?|fieldset|fig(caption|ure)|font|form|(i)?frame|frameset|h[1-6]|hr|i|img|in(put|s)|kbd|keygen|label|legend|li(nk)?|ma(in|p|rk)|menu(item)?|met(a|er)|nav|no(frames|script)|o(l|pt(group|ion)|utput)|p(aram|icture|re|rogress)?|q|r(p|t|uby)|s(trike)?|samp|se(ction|lect)|small|source|span|strong|su(b|p|mmary)|textarea|time|track|u(l)?|var|video|wbr)( .*|>)*?>"
    - symbol.tag.extended: "(?i)<[/]?(body|div|html|head(er)?|footer|title|table|t(body|d|h(ead)?|r|foot))( .*)*?>"
    - special: "&(#[[:digit:]]{1,4}|#x[[:xdigit:]]{1,4}|[^[[:space:]]]+);"
    - symbol: "[:=]"
    - identifier: "(alt|bgcolor|height|href|id|label|longdesc|name|on(click|focus|load|mouseover)|size|span|src|target|type|value|width)="
    - constant.number: "(?i)#[0-9A-F]{6,6}"
    # - default:
    #     start: ">"
    #     end: "<"
    #     rules: []

    - symbol.tag: "<|>"
    - constant.string.url: "(ftp(s)?|http(s)?|git|chrome)://[^ 	]+"
    - preproc: "<!DOCTYPE.+?>"

    - comment:
        start: "<!--"
        end: "-->"
        rules: []

    - constant.string:
        start: "\""
        end: "\""
        skip: "\\\\."
=======
    # Doctype is case-insensitive
    - preproc: "<!(?i)(DOCTYPE html.*)>"
    # Opening tag
    - symbol.tag:
        start: "<(a|abbr|acronym|address|applet|area|article|aside|audio|b|base|bdi|bdo|big|blockquote|body|br|button|canvas|caption|center|cite|code|col|colgroup|command|datalist|dd|del|details|dfn|dir|div|dl|dt|em|embed|fieldset|figcaption|figure|font|footer|form|frame|frameset|h[1-6]|head|header|hgroup|hr|html|i|iframe|img|input|ins|kbd|keygen|label|legend|li|link|map|mark|menu|meta|meter|nav|noframes|noscript|object|ol|optgroup|option|output|p|param|pre|progress|q|rp|rt|ruby|s|samp|section|select|small|source|span|strike|strong|sub|summary|sup|table|tbody|td|textarea|tfoot|th|thead|time|title|tr|track|tt|u|ul|var|video|wbr)\\b"
        end: ">"
>>>>>>> 28267b9e
        rules:
          - identifier: "\\b(placeholder|style|alt|bgcolor|height|href|id|(aria|data)\\-.+|label|longdesc|name|on(click|focus|load|mouseover)|size|span|src|target|type|value|width|class|charset|content|rel|integrity|crossorigin|for|onsubmit|lang|role)\\b"
          - special: "\\b(required)\\b"
          # Match double-quote strings
          - constant.string:
                start: "\""
                end: "\""
                skip: "\\\\."
                rules:
                  - constant.specialChar: "\\\\."
                  - constant.string.url: "((ftp(s)?|http(s)?|git|chrome)://[^\\s]+)"
          # Match single-quote strings
          - constant.string:
                start: "'"
                end: "'"
                skip: "\\\\."
                rules:
                  - constant.specialChar: "\\\\."
                  - constant.string.url: "((ftp(s)?|http(s)?|git|chrome)://[^\\s]+)"
          # Highlight the equals and any colon between words
          - symbol: "\\b(=|:\\b)"

    # Closing tag
    - symbol.tag:
        start: "</(a|abbr|acronym|address|applet|area|article|aside|audio|b|base|bdi|bdo|big|blockquote|body|br|button|canvas|caption|center|cite|code|col|colgroup|command|datalist|dd|del|details|dfn|dir|div|dl|dt|em|embed|fieldset|figcaption|figure|font|footer|form|frame|frameset|h[1-6]|head|header|hgroup|hr|html|i|iframe|img|input|ins|kbd|keygen|label|legend|li|link|map|mark|menu|meta|meter|nav|noframes|noscript|object|ol|optgroup|option|output|p|param|pre|progress|q|rp|rt|ruby|s|samp|section|select|small|source|span|strike|strong|sub|summary|sup|table|tbody|td|textarea|tfoot|th|thead|time|title|tr|track|tt|u|ul|var|video|wbr)\\b"
        end: ">"
        rules:
          # Anything in the closing tag is an error
          - error: "."

    # Reserved entities like a&#12; &nbsp; and &#x12A;
    - special: "(([a-zA-Z]&#[0-9]+|&[a-zA-Z]+|&#[a-zA-Z0-9]+);)"

    # TODO: Add `limit-rules` to both the `default` rules below once it's implemented into Micro
    - default:
        start: "<script.*?>"
        end: "</script.*?>"
        limit-group: symbol.tag
        rules:
          - include: "javascript"

    - default:
        start: "<style.*?>"
        end: "</style.*?>"
        limit-group: symbol.tag
        rules:
<<<<<<< HEAD
            - include: "css"
=======
          - include: "css"

    # This weird empty comment thing is technically valid
    - comment: "<!>"

    - comment.block:
        start: "<!\\-\\-"
        end: "\\-\\->"
        rules:
          - todo: "(FIXME|NOTE|TODO):?"
          # While technically not a "true" error, these are recommended to not be used inside a comment
          - error: "(\\-\\-|>)"
>>>>>>> 28267b9e
<|MERGE_RESOLUTION|>--- conflicted
+++ resolved
@@ -4,40 +4,12 @@
     filename: "\\.htm[l]?$"
 
 rules:
-<<<<<<< HEAD
-    - error: "<[^!].*?>"
-    - symbol.tag: "(?i)<[/]?(a(bbr|cronym|ddress|pplet|rea|rticle|side|udio)?|b(ase(font)?|d(i|o)|ig|lockquote|r)?|ca(nvas|ption)|center|cite|co(de|l|lgroup)|d(ata(list)?|d|el|etails|fn|ialog|ir|l|t)|em(bed)?|fieldset|fig(caption|ure)|font|form|(i)?frame|frameset|h[1-6]|hr|i|img|in(put|s)|kbd|keygen|label|legend|li(nk)?|ma(in|p|rk)|menu(item)?|met(a|er)|nav|no(frames|script)|o(l|pt(group|ion)|utput)|p(aram|icture|re|rogress)?|q|r(p|t|uby)|s(trike)?|samp|se(ction|lect)|small|source|span|strong|su(b|p|mmary)|textarea|time|track|u(l)?|var|video|wbr)( .*|>)*?>"
-    - symbol.tag.extended: "(?i)<[/]?(body|div|html|head(er)?|footer|title|table|t(body|d|h(ead)?|r|foot))( .*)*?>"
-    - special: "&(#[[:digit:]]{1,4}|#x[[:xdigit:]]{1,4}|[^[[:space:]]]+);"
-    - symbol: "[:=]"
-    - identifier: "(alt|bgcolor|height|href|id|label|longdesc|name|on(click|focus|load|mouseover)|size|span|src|target|type|value|width)="
-    - constant.number: "(?i)#[0-9A-F]{6,6}"
-    # - default:
-    #     start: ">"
-    #     end: "<"
-    #     rules: []
-
-    - symbol.tag: "<|>"
-    - constant.string.url: "(ftp(s)?|http(s)?|git|chrome)://[^ 	]+"
-    - preproc: "<!DOCTYPE.+?>"
-
-    - comment:
-        start: "<!--"
-        end: "-->"
-        rules: []
-
-    - constant.string:
-        start: "\""
-        end: "\""
-        skip: "\\\\."
-=======
     # Doctype is case-insensitive
     - preproc: "<!(?i)(DOCTYPE html.*)>"
     # Opening tag
     - symbol.tag:
         start: "<(a|abbr|acronym|address|applet|area|article|aside|audio|b|base|bdi|bdo|big|blockquote|body|br|button|canvas|caption|center|cite|code|col|colgroup|command|datalist|dd|del|details|dfn|dir|div|dl|dt|em|embed|fieldset|figcaption|figure|font|footer|form|frame|frameset|h[1-6]|head|header|hgroup|hr|html|i|iframe|img|input|ins|kbd|keygen|label|legend|li|link|map|mark|menu|meta|meter|nav|noframes|noscript|object|ol|optgroup|option|output|p|param|pre|progress|q|rp|rt|ruby|s|samp|section|select|small|source|span|strike|strong|sub|summary|sup|table|tbody|td|textarea|tfoot|th|thead|time|title|tr|track|tt|u|ul|var|video|wbr)\\b"
         end: ">"
->>>>>>> 28267b9e
         rules:
           - identifier: "\\b(placeholder|style|alt|bgcolor|height|href|id|(aria|data)\\-.+|label|longdesc|name|on(click|focus|load|mouseover)|size|span|src|target|type|value|width|class|charset|content|rel|integrity|crossorigin|for|onsubmit|lang|role)\\b"
           - special: "\\b(required)\\b"
@@ -84,9 +56,6 @@
         end: "</style.*?>"
         limit-group: symbol.tag
         rules:
-<<<<<<< HEAD
-            - include: "css"
-=======
           - include: "css"
 
     # This weird empty comment thing is technically valid
@@ -98,5 +67,4 @@
         rules:
           - todo: "(FIXME|NOTE|TODO):?"
           # While technically not a "true" error, these are recommended to not be used inside a comment
-          - error: "(\\-\\-|>)"
->>>>>>> 28267b9e
+          - error: "(\\-\\-|>)"